--- conflicted
+++ resolved
@@ -1,8 +1,5 @@
 /**
  * Functions for adding UI components to Cesium.
-
-/**
- *
  */
 
 import * as turf from "@turf/turf";
@@ -52,11 +49,7 @@
  * @param name The name of the property to display.
  * @returns FeatureCollection with added display properties.
  */
-<<<<<<< HEAD
-export function addPropDisplay(featureColl: CesiumFeatureCollection, namw: string):
-=======
 export function addPropDisplay(featureColl: CesiumFeatureCollection, name:string):
->>>>>>> 62258a07
                            CesiumFeatureCollection {
     if (!featureColl.hasOwnProperty("cesium")) {
         featureColl.cesium = {};
@@ -108,7 +101,6 @@
     featureColl.cesium.extrude.attribs.push({name, min, max, invert, scale, line});
     return featureColl;
 }
-
 
 /**
  * Add a colour dropdown to the Cesium Viewer.
